package service

import (
	"context"
	"errors"
	"fmt"
	"hash/fnv"
	"math/rand"
	"net/http"
	"net/http/httputil"
	"net/url"
	"reflect"
	"strings"
	"time"

	"github.com/rs/zerolog/log"
	"github.com/traefik/traefik/v3/pkg/config/dynamic"
	"github.com/traefik/traefik/v3/pkg/config/runtime"
	"github.com/traefik/traefik/v3/pkg/healthcheck"
	"github.com/traefik/traefik/v3/pkg/logs"
	"github.com/traefik/traefik/v3/pkg/metrics"
	"github.com/traefik/traefik/v3/pkg/middlewares/accesslog"
	metricsMiddle "github.com/traefik/traefik/v3/pkg/middlewares/metrics"
	"github.com/traefik/traefik/v3/pkg/safe"
	"github.com/traefik/traefik/v3/pkg/server/cookie"
	"github.com/traefik/traefik/v3/pkg/server/provider"
	"github.com/traefik/traefik/v3/pkg/server/service/loadbalancer/failover"
	"github.com/traefik/traefik/v3/pkg/server/service/loadbalancer/mirror"
	"github.com/traefik/traefik/v3/pkg/server/service/loadbalancer/wrr"
)

const defaultMaxBodySize int64 = -1

// RoundTripperGetter is a roundtripper getter interface.
type RoundTripperGetter interface {
	Get(name string) (http.RoundTripper, error)
}

// Manager The service manager.
type Manager struct {
	routinePool         *safe.Pool
	metricsRegistry     metrics.Registry
	bufferPool          httputil.BufferPool
	roundTripperManager RoundTripperGetter

	services       map[string]http.Handler
	configs        map[string]*runtime.ServiceInfo
	healthCheckers map[string]*healthcheck.ServiceHealthChecker
	rand           *rand.Rand // For the initial shuffling of load-balancers.
}

// NewManager creates a new Manager.
func NewManager(configs map[string]*runtime.ServiceInfo, metricsRegistry metrics.Registry, routinePool *safe.Pool, roundTripperManager RoundTripperGetter) *Manager {
	return &Manager{
		routinePool:         routinePool,
		metricsRegistry:     metricsRegistry,
		bufferPool:          newBufferPool(),
		roundTripperManager: roundTripperManager,
		services:            make(map[string]http.Handler),
		configs:             configs,
		healthCheckers:      make(map[string]*healthcheck.ServiceHealthChecker),
		rand:                rand.New(rand.NewSource(time.Now().UnixNano())),
	}
}

// BuildHTTP Creates a http.Handler for a service configuration.
func (m *Manager) BuildHTTP(rootCtx context.Context, serviceName string) (http.Handler, error) {
	serviceName = provider.GetQualifiedName(rootCtx, serviceName)

	ctx := log.Ctx(rootCtx).With().Str(logs.ServiceName, serviceName).Logger().
		WithContext(provider.AddInContext(rootCtx, serviceName))

	handler, ok := m.services[serviceName]
	if ok {
		return handler, nil
	}

	conf, ok := m.configs[serviceName]
	if !ok {
		return nil, fmt.Errorf("the service %q does not exist", serviceName)
	}

	if conf.Status == runtime.StatusDisabled {
		return nil, errors.New(strings.Join(conf.Err, ", "))
	}

	value := reflect.ValueOf(*conf.Service)
	var count int
	for i := 0; i < value.NumField(); i++ {
		if !value.Field(i).IsNil() {
			count++
		}
	}
	if count > 1 {
		err := errors.New("cannot create service: multi-types service not supported, consider declaring two different pieces of service instead")
		conf.AddError(err, true)
		return nil, err
	}

	var lb http.Handler

	switch {
	case conf.LoadBalancer != nil:
		var err error
		lb, err = m.getLoadBalancerServiceHandler(ctx, serviceName, conf)
		if err != nil {
			conf.AddError(err, true)
			return nil, err
		}
	case conf.Weighted != nil:
		var err error
		lb, err = m.getWRRServiceHandler(ctx, serviceName, conf.Weighted)
		if err != nil {
			conf.AddError(err, true)
			return nil, err
		}
	case conf.Mirroring != nil:
		var err error
		lb, err = m.getMirrorServiceHandler(ctx, conf.Mirroring)
		if err != nil {
			conf.AddError(err, true)
			return nil, err
		}
	case conf.Failover != nil:
		var err error
		lb, err = m.getFailoverServiceHandler(ctx, serviceName, conf.Failover)
		if err != nil {
			conf.AddError(err, true)
			return nil, err
		}
	default:
		sErr := fmt.Errorf("the service %q does not have any type defined", serviceName)
		conf.AddError(sErr, true)
		return nil, sErr
	}

	m.services[serviceName] = lb

	return lb, nil
}

func (m *Manager) getFailoverServiceHandler(ctx context.Context, serviceName string, config *dynamic.Failover) (http.Handler, error) {
	f := failover.New(config.HealthCheck)

	serviceHandler, err := m.BuildHTTP(ctx, config.Service)
	if err != nil {
		return nil, err
	}

	f.SetHandler(serviceHandler)

	updater, ok := serviceHandler.(healthcheck.StatusUpdater)
	if !ok {
		return nil, fmt.Errorf("child service %v of %v not a healthcheck.StatusUpdater (%T)", config.Service, serviceName, serviceHandler)
	}

	if err := updater.RegisterStatusUpdater(func(up bool) {
		f.SetHandlerStatus(ctx, up)
	}); err != nil {
		return nil, fmt.Errorf("cannot register %v as updater for %v: %w", config.Service, serviceName, err)
	}

	fallbackHandler, err := m.BuildHTTP(ctx, config.Fallback)
	if err != nil {
		return nil, err
	}

	f.SetFallbackHandler(fallbackHandler)

	// Do not report the health of the fallback handler.
	if config.HealthCheck == nil {
		return f, nil
	}

	fallbackUpdater, ok := fallbackHandler.(healthcheck.StatusUpdater)
	if !ok {
		return nil, fmt.Errorf("child service %v of %v not a healthcheck.StatusUpdater (%T)", config.Fallback, serviceName, fallbackHandler)
	}

	if err := fallbackUpdater.RegisterStatusUpdater(func(up bool) {
		f.SetFallbackHandlerStatus(ctx, up)
	}); err != nil {
		return nil, fmt.Errorf("cannot register %v as updater for %v: %w", config.Fallback, serviceName, err)
	}

	return f, nil
}

func (m *Manager) getMirrorServiceHandler(ctx context.Context, config *dynamic.Mirroring) (http.Handler, error) {
	serviceHandler, err := m.BuildHTTP(ctx, config.Service)
	if err != nil {
		return nil, err
	}

	maxBodySize := defaultMaxBodySize
	if config.MaxBodySize != nil {
		maxBodySize = *config.MaxBodySize
	}
	handler := mirror.New(serviceHandler, m.routinePool, maxBodySize, config.HealthCheck)
	for _, mirrorConfig := range config.Mirrors {
		mirrorHandler, err := m.BuildHTTP(ctx, mirrorConfig.Name)
		if err != nil {
			return nil, err
		}

		err = handler.AddMirror(mirrorHandler, mirrorConfig.Percent)
		if err != nil {
			return nil, err
		}
	}
	return handler, nil
}

func (m *Manager) getWRRServiceHandler(ctx context.Context, serviceName string, config *dynamic.WeightedRoundRobin) (http.Handler, error) {
	// TODO Handle accesslog and metrics with multiple service name
	if config.Sticky != nil && config.Sticky.Cookie != nil {
		config.Sticky.Cookie.Name = cookie.GetName(config.Sticky.Cookie.Name, serviceName)
	}

	balancer := wrr.New(config.Sticky, config.HealthCheck != nil)
	for _, service := range shuffle(config.Services, m.rand) {
		serviceHandler, err := m.BuildHTTP(ctx, service.Name)
		if err != nil {
			return nil, err
		}

		balancer.Add(service.Name, serviceHandler, service.Weight)

		if config.HealthCheck == nil {
			continue
		}

		childName := service.Name
		updater, ok := serviceHandler.(healthcheck.StatusUpdater)
		if !ok {
			return nil, fmt.Errorf("child service %v of %v not a healthcheck.StatusUpdater (%T)", childName, serviceName, serviceHandler)
		}

		if err := updater.RegisterStatusUpdater(func(up bool) {
			balancer.SetStatus(ctx, childName, up)
		}); err != nil {
			return nil, fmt.Errorf("cannot register %v as updater for %v: %w", childName, serviceName, err)
		}

		log.Ctx(ctx).Debug().Str("parent", serviceName).Str("child", childName).
			Msg("Child service will update parent on status change")
	}

	return balancer, nil
}

func (m *Manager) getLoadBalancerServiceHandler(ctx context.Context, serviceName string, info *runtime.ServiceInfo) (http.Handler, error) {
	service := info.LoadBalancer

	logger := log.Ctx(ctx)
	logger.Debug().Msg("Creating load-balancer")

	// TODO: should we keep this config value as Go is now handling stream response correctly?
	flushInterval := dynamic.DefaultFlushInterval
	if service.ResponseForwarding != nil {
		flushInterval = service.ResponseForwarding.FlushInterval
	}

	if len(service.ServersTransport) > 0 {
		service.ServersTransport = provider.GetQualifiedName(ctx, service.ServersTransport)
	}

	if service.Sticky != nil && service.Sticky.Cookie != nil {
		service.Sticky.Cookie.Name = cookie.GetName(service.Sticky.Cookie.Name, serviceName)
	}

	// We make sure that the PassHostHeader value is defined to avoid panics.
	passHostHeader := dynamic.DefaultPassHostHeader
	if service.PassHostHeader != nil {
		passHostHeader = *service.PassHostHeader
	}

	roundTripper, err := m.roundTripperManager.Get(service.ServersTransport)
	if err != nil {
		return nil, err
	}

	lb := wrr.New(service.Sticky, service.HealthCheck != nil)
	healthCheckTargets := make(map[string]*url.URL)

	for _, server := range shuffle(service.Servers, m.rand) {
		hasher := fnv.New64a()
		_, _ = hasher.Write([]byte(server.URL)) // this will never return an error.

		proxyName := fmt.Sprintf("%x", hasher.Sum(nil))

		target, err := url.Parse(server.URL)
		if err != nil {
			return nil, fmt.Errorf("error parsing server URL %s: %w", server.URL, err)
		}
<<<<<<< HEAD
=======
	}

	followRedirects := true
	if hc.FollowRedirects != nil {
		followRedirects = *hc.FollowRedirects
	}

	return &healthcheck.Options{
		Scheme:          hc.Scheme,
		Path:            hc.Path,
		Method:          hc.Method,
		Port:            hc.Port,
		Interval:        interval,
		Timeout:         timeout,
		LB:              lb,
		Hostname:        hc.Hostname,
		Headers:         hc.Headers,
		FollowRedirects: followRedirects,
	}
}
>>>>>>> 6a34f238

		logger.Debug().Str(logs.ServerName, proxyName).Stringer("target", target).
			Msg("Creating server")

		proxy := buildSingleHostProxy(target, passHostHeader, time.Duration(flushInterval), roundTripper, m.bufferPool)

		proxy = accesslog.NewFieldHandler(proxy, accesslog.ServiceURL, target.String(), nil)
		proxy = accesslog.NewFieldHandler(proxy, accesslog.ServiceAddr, target.Host, nil)
		proxy = accesslog.NewFieldHandler(proxy, accesslog.ServiceName, serviceName, nil)

		if m.metricsRegistry != nil && m.metricsRegistry.IsSvcEnabled() {
			proxy = metricsMiddle.NewServiceMiddleware(ctx, proxy, m.metricsRegistry, serviceName)
		}

		lb.Add(proxyName, proxy, nil)

		// servers are considered UP by default.
		info.UpdateServerStatus(target.String(), runtime.StatusUp)

		healthCheckTargets[proxyName] = target
	}

	if service.HealthCheck != nil {
		m.healthCheckers[serviceName] = healthcheck.NewServiceHealthChecker(
			ctx,
			m.metricsRegistry,
			service.HealthCheck,
			lb,
			info,
			roundTripper,
			healthCheckTargets,
		)
	}

	return lb, nil
}

// LaunchHealthCheck launches the health checks.
func (m *Manager) LaunchHealthCheck(ctx context.Context) {
	for serviceName, hc := range m.healthCheckers {
		logger := log.Ctx(ctx).With().Str(logs.ServiceName, serviceName).Logger()
		go hc.Launch(logger.WithContext(ctx))
	}
}

func shuffle[T any](values []T, r *rand.Rand) []T {
	shuffled := make([]T, len(values))
	copy(shuffled, values)
	r.Shuffle(len(shuffled), func(i, j int) { shuffled[i], shuffled[j] = shuffled[j], shuffled[i] })

	return shuffled
}<|MERGE_RESOLUTION|>--- conflicted
+++ resolved
@@ -293,29 +293,6 @@
 		if err != nil {
 			return nil, fmt.Errorf("error parsing server URL %s: %w", server.URL, err)
 		}
-<<<<<<< HEAD
-=======
-	}
-
-	followRedirects := true
-	if hc.FollowRedirects != nil {
-		followRedirects = *hc.FollowRedirects
-	}
-
-	return &healthcheck.Options{
-		Scheme:          hc.Scheme,
-		Path:            hc.Path,
-		Method:          hc.Method,
-		Port:            hc.Port,
-		Interval:        interval,
-		Timeout:         timeout,
-		LB:              lb,
-		Hostname:        hc.Hostname,
-		Headers:         hc.Headers,
-		FollowRedirects: followRedirects,
-	}
-}
->>>>>>> 6a34f238
 
 		logger.Debug().Str(logs.ServerName, proxyName).Stringer("target", target).
 			Msg("Creating server")
@@ -324,7 +301,7 @@
 
 		proxy = accesslog.NewFieldHandler(proxy, accesslog.ServiceURL, target.String(), nil)
 		proxy = accesslog.NewFieldHandler(proxy, accesslog.ServiceAddr, target.Host, nil)
-		proxy = accesslog.NewFieldHandler(proxy, accesslog.ServiceName, serviceName, nil)
+		proxy = accesslog.NewFieldHandler(proxy, accesslog.ServiceName, serviceName, accesslog.AddServiceFields)
 
 		if m.metricsRegistry != nil && m.metricsRegistry.IsSvcEnabled() {
 			proxy = metricsMiddle.NewServiceMiddleware(ctx, proxy, m.metricsRegistry, serviceName)
