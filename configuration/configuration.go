package configuration

import (
	"crypto/tls"
	"fmt"
	"io/ioutil"
	"os"
	"regexp"
	"strings"
	"time"

	"github.com/containous/flaeg"
	"github.com/containous/traefik/acme"
	"github.com/containous/traefik/log"
	"github.com/containous/traefik/provider/boltdb"
	"github.com/containous/traefik/provider/consul"
	"github.com/containous/traefik/provider/docker"
	"github.com/containous/traefik/provider/dynamodb"
	"github.com/containous/traefik/provider/ecs"
	"github.com/containous/traefik/provider/etcd"
	"github.com/containous/traefik/provider/eureka"
	"github.com/containous/traefik/provider/file"
	"github.com/containous/traefik/provider/kubernetes"
	"github.com/containous/traefik/provider/marathon"
	"github.com/containous/traefik/provider/mesos"
	"github.com/containous/traefik/provider/rancher"
	"github.com/containous/traefik/provider/web"
	"github.com/containous/traefik/provider/zk"
	"github.com/containous/traefik/types"
)

const (
	// DefaultHealthCheckInterval is the default health check interval.
	DefaultHealthCheckInterval = 30 * time.Second

	// DefaultDialTimeout when connecting to a backend server.
	DefaultDialTimeout = 30 * time.Second

	// DefaultIdleTimeout before closing an idle connection.
	DefaultIdleTimeout = 180 * time.Second

	// DefaultGraceTimeout controls how long Traefik serves pending requests
	// prior to shutting down.
	DefaultGraceTimeout = 10 * time.Second
)

// GlobalConfiguration holds global configuration (with providers, etc.).
// It's populated from the traefik configuration file passed as an argument to the binary.
type GlobalConfiguration struct {
<<<<<<< HEAD
	LifeCycle                 *LifeCycle              `description:"Timeouts influencing the server life cycle"`
	GraceTimeOut              flaeg.Duration          `short:"g" description:"(Deprecated) Duration to give active requests a chance to finish before Traefik stops"` // Deprecated
	Debug                     bool                    `short:"d" description:"Enable debug mode"`
	CheckNewVersion           bool                    `description:"Periodically check if a new version has been released"`
	AccessLogsFile            string                  `description:"(Deprecated) Access logs file"` // Deprecated
	AccessLog                 *types.AccessLog        `description:"Access log settings"`
	TraefikLogsFile           string                  `description:"(Deprecated) Traefik logs file. Stdout is used when omitted or empty"` // Deprecated
	TraefikLog                *types.TraefikLog       `description:"Traefik log settings"`
	LogLevel                  string                  `short:"l" description:"Log level"`
	EntryPoints               EntryPoints             `description:"Entrypoints definition using format: --entryPoints='Name:http Address::8000 Redirect.EntryPoint:https' --entryPoints='Name:https Address::4442 TLS:tests/traefik.crt,tests/traefik.key;prod/traefik.crt,prod/traefik.key'"`
	Cluster                   *types.Cluster          `description:"Enable clustering"`
	Constraints               types.Constraints       `description:"Filter services by constraint, matching with service tags"`
	ACME                      *acme.ACME              `description:"Enable ACME (Let's Encrypt): automatic SSL"`
	DefaultEntryPoints        DefaultEntryPoints      `description:"Entrypoints to be used by frontends that do not specify any entrypoint"`
	ProvidersThrottleDuration flaeg.Duration          `description:"Backends throttle duration: minimum duration between 2 events from providers before applying a new configuration. It avoids unnecessary reloads if multiples events are sent in a short amount of time."`
	MaxIdleConnsPerHost       int                     `description:"If non-zero, controls the maximum idle (keep-alive) to keep per-host.  If zero, DefaultMaxIdleConnsPerHost is used"`
	IdleTimeout               flaeg.Duration          `description:"(Deprecated) maximum amount of time an idle (keep-alive) connection will remain idle before closing itself."` // Deprecated
	InsecureSkipVerify        bool                    `description:"Disable SSL certificate verification"`
	RootCAs                   RootCAs                 `description:"Add cert file for self-signed certicate"`
	Retry                     *Retry                  `description:"Enable retry sending request if network error"`
	HealthCheck               *HealthCheckConfig      `description:"Health check parameters"`
	RespondingTimeouts        *RespondingTimeouts     `description:"Timeouts for incoming requests to the Traefik instance"`
	ForwardingTimeouts        *ForwardingTimeouts     `description:"Timeouts for requests forwarded to the backend servers"`
	Docker                    *docker.Provider        `description:"Enable Docker backend with default settings"`
	File                      *file.Provider          `description:"Enable File backend with default settings"`
	Web                       *web.Provider           `description:"Enable Web backend with default settings"`
	Marathon                  *marathon.Provider      `description:"Enable Marathon backend with default settings"`
	Consul                    *consul.Provider        `description:"Enable Consul backend with default settings"`
	ConsulCatalog             *consul.CatalogProvider `description:"Enable Consul catalog backend with default settings"`
	Etcd                      *etcd.Provider          `description:"Enable Etcd backend with default settings"`
	Zookeeper                 *zk.Provider            `description:"Enable Zookeeper backend with default settings"`
	Boltdb                    *boltdb.Provider        `description:"Enable Boltdb backend with default settings"`
	Kubernetes                *kubernetes.Provider    `description:"Enable Kubernetes backend with default settings"`
	Mesos                     *mesos.Provider         `description:"Enable Mesos backend with default settings"`
	Eureka                    *eureka.Provider        `description:"Enable Eureka backend with default settings"`
	ECS                       *ecs.Provider           `description:"Enable ECS backend with default settings"`
	Rancher                   *rancher.Provider       `description:"Enable Rancher backend with default settings"`
	DynamoDB                  *dynamodb.Provider      `description:"Enable DynamoDB backend with default settings"`
=======
	GraceTimeOut              flaeg.Duration          `short:"g" description:"Duration to give active requests a chance to finish before Traefik stops" export:"true"`
	Debug                     bool                    `short:"d" description:"Enable debug mode" export:"true"`
	CheckNewVersion           bool                    `description:"Periodically check if a new version has been released" export:"true"`
	AccessLogsFile            string                  `description:"(Deprecated) Access logs file" export:"true"` // Deprecated
	AccessLog                 *types.AccessLog        `description:"Access log settings" export:"true"`
	TraefikLogsFile           string                  `description:"Traefik logs file. Stdout is used when omitted or empty" export:"true"`
	LogLevel                  string                  `short:"l" description:"Log level" export:"true"`
	EntryPoints               EntryPoints             `description:"Entrypoints definition using format: --entryPoints='Name:http Address::8000 Redirect.EntryPoint:https' --entryPoints='Name:https Address::4442 TLS:tests/traefik.crt,tests/traefik.key;prod/traefik.crt,prod/traefik.key'" export:"true"`
	Cluster                   *types.Cluster          `description:"Enable clustering" export:"true"`
	Constraints               types.Constraints       `description:"Filter services by constraint, matching with service tags" export:"true"`
	ACME                      *acme.ACME              `description:"Enable ACME (Let's Encrypt): automatic SSL" export:"true"`
	DefaultEntryPoints        DefaultEntryPoints      `description:"Entrypoints to be used by frontends that do not specify any entrypoint" export:"true"`
	ProvidersThrottleDuration flaeg.Duration          `description:"Backends throttle duration: minimum duration between 2 events from providers before applying a new configuration. It avoids unnecessary reloads if multiples events are sent in a short amount of time." export:"true"`
	MaxIdleConnsPerHost       int                     `description:"If non-zero, controls the maximum idle (keep-alive) to keep per-host.  If zero, DefaultMaxIdleConnsPerHost is used" export:"true"`
	IdleTimeout               flaeg.Duration          `description:"(Deprecated) maximum amount of time an idle (keep-alive) connection will remain idle before closing itself." export:"true"` // Deprecated
	InsecureSkipVerify        bool                    `description:"Disable SSL certificate verification" export:"true"`
	RootCAs                   RootCAs                 `description:"Add cert file for self-signed certificate"`
	Retry                     *Retry                  `description:"Enable retry sending request if network error" export:"true"`
	HealthCheck               *HealthCheckConfig      `description:"Health check parameters" export:"true"`
	RespondingTimeouts        *RespondingTimeouts     `description:"Timeouts for incoming requests to the Traefik instance" export:"true"`
	ForwardingTimeouts        *ForwardingTimeouts     `description:"Timeouts for requests forwarded to the backend servers" export:"true"`
	Docker                    *docker.Provider        `description:"Enable Docker backend with default settings" export:"true"`
	File                      *file.Provider          `description:"Enable File backend with default settings" export:"true"`
	Web                       *web.Provider           `description:"Enable Web backend with default settings" export:"true"`
	Marathon                  *marathon.Provider      `description:"Enable Marathon backend with default settings" export:"true"`
	Consul                    *consul.Provider        `description:"Enable Consul backend with default settings" export:"true"`
	ConsulCatalog             *consul.CatalogProvider `description:"Enable Consul catalog backend with default settings" export:"true"`
	Etcd                      *etcd.Provider          `description:"Enable Etcd backend with default settings" export:"true"`
	Zookeeper                 *zk.Provider            `description:"Enable Zookeeper backend with default settings" export:"true"`
	Boltdb                    *boltdb.Provider        `description:"Enable Boltdb backend with default settings" export:"true"`
	Kubernetes                *kubernetes.Provider    `description:"Enable Kubernetes backend with default settings" export:"true"`
	Mesos                     *mesos.Provider         `description:"Enable Mesos backend with default settings" export:"true"`
	Eureka                    *eureka.Provider        `description:"Enable Eureka backend with default settings" export:"true"`
	ECS                       *ecs.Provider           `description:"Enable ECS backend with default settings" export:"true"`
	Rancher                   *rancher.Provider       `description:"Enable Rancher backend with default settings" export:"true"`
	DynamoDB                  *dynamodb.Provider      `description:"Enable DynamoDB backend with default settings" export:"true"`
>>>>>>> f8d36fda
}

// SetEffectiveConfiguration adds missing configuration parameters derived from
// existing ones. It also takes care of maintaining backwards compatibility.
func (gc *GlobalConfiguration) SetEffectiveConfiguration() {
	if len(gc.EntryPoints) == 0 {
		gc.EntryPoints = map[string]*EntryPoint{"http": {Address: ":80"}}
		gc.DefaultEntryPoints = []string{"http"}
	}

	// Make sure LifeCycle isn't nil to spare nil checks elsewhere.
	if gc.LifeCycle == nil {
		gc.LifeCycle = &LifeCycle{}
	}

	// Prefer legacy grace timeout parameter for backwards compatibility reasons.
	if gc.GraceTimeOut > 0 {
		log.Warn("top-level grace period configuration has been deprecated -- please use lifecycle grace period")
		gc.LifeCycle.GraceTimeOut = gc.GraceTimeOut
	}

	if gc.Rancher != nil {
		// Ensure backwards compatibility for now
		if len(gc.Rancher.AccessKey) > 0 ||
			len(gc.Rancher.Endpoint) > 0 ||
			len(gc.Rancher.SecretKey) > 0 {

			if gc.Rancher.API == nil {
				gc.Rancher.API = &rancher.APIConfiguration{
					AccessKey: gc.Rancher.AccessKey,
					SecretKey: gc.Rancher.SecretKey,
					Endpoint:  gc.Rancher.Endpoint,
				}
			}
			log.Warn("Deprecated configuration found: rancher.[accesskey|secretkey|endpoint]. " +
				"Please use rancher.api.[accesskey|secretkey|endpoint] instead.")
		}

		if gc.Rancher.Metadata != nil && len(gc.Rancher.Metadata.Prefix) == 0 {
			gc.Rancher.Metadata.Prefix = "latest"
		}
	}

	if gc.Debug {
		gc.LogLevel = "DEBUG"
	}
}

// DefaultEntryPoints holds default entry points
type DefaultEntryPoints []string

// String is the method to format the flag's value, part of the flag.Value interface.
// The String method's output will be used in diagnostics.
func (dep *DefaultEntryPoints) String() string {
	return strings.Join(*dep, ",")
}

// Set is the method to set the flag value, part of the flag.Value interface.
// Set's argument is a string to be parsed to set the flag.
// It's a comma-separated list, so we split it.
func (dep *DefaultEntryPoints) Set(value string) error {
	entrypoints := strings.Split(value, ",")
	if len(entrypoints) == 0 {
		return fmt.Errorf("bad DefaultEntryPoints format: %s", value)
	}
	for _, entrypoint := range entrypoints {
		*dep = append(*dep, entrypoint)
	}
	return nil
}

// Get return the EntryPoints map
func (dep *DefaultEntryPoints) Get() interface{} {
	return DefaultEntryPoints(*dep)
}

// SetValue sets the EntryPoints map with val
func (dep *DefaultEntryPoints) SetValue(val interface{}) {
	*dep = DefaultEntryPoints(val.(DefaultEntryPoints))
}

// Type is type of the struct
func (dep *DefaultEntryPoints) Type() string {
	return "defaultentrypoints"
}

// RootCAs hold the CA we want to have in root
type RootCAs []FileOrContent

// FileOrContent hold a file path or content
type FileOrContent string

func (f FileOrContent) String() string {
	return string(f)
}

func (f FileOrContent) Read() ([]byte, error) {
	var content []byte
	if _, err := os.Stat(f.String()); err == nil {
		content, err = ioutil.ReadFile(f.String())
		if err != nil {
			return nil, err
		}
	} else {
		content = []byte(f)
	}
	return content, nil
}

// String is the method to format the flag's value, part of the flag.Value interface.
// The String method's output will be used in diagnostics.
func (r *RootCAs) String() string {
	sliceOfString := make([]string, len([]FileOrContent(*r)))
	for key, value := range *r {
		sliceOfString[key] = value.String()
	}
	return strings.Join(sliceOfString, ",")
}

// Set is the method to set the flag value, part of the flag.Value interface.
// Set's argument is a string to be parsed to set the flag.
// It's a comma-separated list, so we split it.
func (r *RootCAs) Set(value string) error {
	rootCAs := strings.Split(value, ",")
	if len(rootCAs) == 0 {
		return fmt.Errorf("bad RootCAs format: %s", value)
	}
	for _, rootCA := range rootCAs {
		*r = append(*r, FileOrContent(rootCA))
	}
	return nil
}

// Get return the EntryPoints map
func (r *RootCAs) Get() interface{} {
	return RootCAs(*r)
}

// SetValue sets the EntryPoints map with val
func (r *RootCAs) SetValue(val interface{}) {
	*r = RootCAs(val.(RootCAs))
}

// Type is type of the struct
func (r *RootCAs) Type() string {
	return "rootcas"
}

// EntryPoints holds entry points configuration of the reverse proxy (ip, port, TLS...)
type EntryPoints map[string]*EntryPoint

// String is the method to format the flag's value, part of the flag.Value interface.
// The String method's output will be used in diagnostics.
func (ep *EntryPoints) String() string {
	return fmt.Sprintf("%+v", *ep)
}

// Set is the method to set the flag value, part of the flag.Value interface.
// Set's argument is a string to be parsed to set the flag.
// It's a comma-separated list, so we split it.
func (ep *EntryPoints) Set(value string) error {
	result, err := parseEntryPointsConfiguration(value)
	if err != nil {
		return err
	}

	var configTLS *TLS
	if len(result["TLS"]) > 0 {
		certs := Certificates{}
		if err := certs.Set(result["TLS"]); err != nil {
			return err
		}
		configTLS = &TLS{
			Certificates: certs,
		}
	} else if len(result["TLSACME"]) > 0 {
		configTLS = &TLS{
			Certificates: Certificates{},
		}
	}
	if len(result["CA"]) > 0 {
		files := strings.Split(result["CA"], ",")
		configTLS.ClientCAFiles = files
	}
	var redirect *Redirect
	if len(result["RedirectEntryPoint"]) > 0 || len(result["RedirectRegex"]) > 0 || len(result["RedirectReplacement"]) > 0 {
		redirect = &Redirect{
			EntryPoint:  result["RedirectEntryPoint"],
			Regex:       result["RedirectRegex"],
			Replacement: result["RedirectReplacement"],
		}
	}

	whiteListSourceRange := []string{}
	if len(result["WhiteListSourceRange"]) > 0 {
		whiteListSourceRange = strings.Split(result["WhiteListSourceRange"], ",")
	}

	compress := toBool(result, "Compress")
	proxyProtocol := toBool(result, "ProxyProtocol")

	(*ep)[result["Name"]] = &EntryPoint{
		Address:              result["Address"],
		TLS:                  configTLS,
		Redirect:             redirect,
		Compress:             compress,
		WhitelistSourceRange: whiteListSourceRange,
		ProxyProtocol:        proxyProtocol,
	}

	return nil
}

func parseEntryPointsConfiguration(value string) (map[string]string, error) {
	regex := regexp.MustCompile(`(?:Name:(?P<Name>\S*))\s*(?:Address:(?P<Address>\S*))?\s*(?:TLS:(?P<TLS>\S*))?\s*(?P<TLSACME>TLS)?\s*(?:CA:(?P<CA>\S*))?\s*(?:Redirect\.EntryPoint:(?P<RedirectEntryPoint>\S*))?\s*(?:Redirect\.Regex:(?P<RedirectRegex>\S*))?\s*(?:Redirect\.Replacement:(?P<RedirectReplacement>\S*))?\s*(?:Compress:(?P<Compress>\S*))?\s*(?:WhiteListSourceRange:(?P<WhiteListSourceRange>\S*))?\s*(?:ProxyProtocol:(?P<ProxyProtocol>\S*))?`)
	match := regex.FindAllStringSubmatch(value, -1)
	if match == nil {
		return nil, fmt.Errorf("bad EntryPoints format: %s", value)
	}
	matchResult := match[0]
	result := make(map[string]string)
	for i, name := range regex.SubexpNames() {
		if i != 0 && len(matchResult[i]) != 0 {
			result[name] = matchResult[i]
		}
	}
	return result, nil
}

func toBool(conf map[string]string, key string) bool {
	if val, ok := conf[key]; ok {
		return strings.EqualFold(val, "true") ||
			strings.EqualFold(val, "enable") ||
			strings.EqualFold(val, "on")
	}
	return false
}

// Get return the EntryPoints map
func (ep *EntryPoints) Get() interface{} {
	return EntryPoints(*ep)
}

// SetValue sets the EntryPoints map with val
func (ep *EntryPoints) SetValue(val interface{}) {
	*ep = EntryPoints(val.(EntryPoints))
}

// Type is type of the struct
func (ep *EntryPoints) Type() string {
	return "entrypoints"
}

// EntryPoint holds an entry point configuration of the reverse proxy (ip, port, TLS...)
type EntryPoint struct {
	Network              string
	Address              string
	TLS                  *TLS        `export:"true"`
	Redirect             *Redirect   `export:"true"`
	Auth                 *types.Auth `export:"true"`
	WhitelistSourceRange []string
	Compress             bool `export:"true"`
	ProxyProtocol        bool `export:"true"`
}

// Redirect configures a redirection of an entry point to another, or to an URL
type Redirect struct {
	EntryPoint  string
	Regex       string
	Replacement string
}

// TLS configures TLS for an entry point
type TLS struct {
	MinVersion    string `export:"true"`
	CipherSuites  []string
	Certificates  Certificates
	ClientCAFiles []string
}

// MinVersion Map of allowed TLS minimum versions
var MinVersion = map[string]uint16{
	`VersionTLS10`: tls.VersionTLS10,
	`VersionTLS11`: tls.VersionTLS11,
	`VersionTLS12`: tls.VersionTLS12,
}

// CipherSuites Map of TLS CipherSuites from crypto/tls
// Available CipherSuites defined at https://golang.org/pkg/crypto/tls/#pkg-constants
var CipherSuites = map[string]uint16{
	`TLS_RSA_WITH_RC4_128_SHA`:                tls.TLS_RSA_WITH_RC4_128_SHA,
	`TLS_RSA_WITH_3DES_EDE_CBC_SHA`:           tls.TLS_RSA_WITH_3DES_EDE_CBC_SHA,
	`TLS_RSA_WITH_AES_128_CBC_SHA`:            tls.TLS_RSA_WITH_AES_128_CBC_SHA,
	`TLS_RSA_WITH_AES_256_CBC_SHA`:            tls.TLS_RSA_WITH_AES_256_CBC_SHA,
	`TLS_RSA_WITH_AES_128_CBC_SHA256`:         tls.TLS_RSA_WITH_AES_128_CBC_SHA256,
	`TLS_RSA_WITH_AES_128_GCM_SHA256`:         tls.TLS_RSA_WITH_AES_128_GCM_SHA256,
	`TLS_RSA_WITH_AES_256_GCM_SHA384`:         tls.TLS_RSA_WITH_AES_256_GCM_SHA384,
	`TLS_ECDHE_ECDSA_WITH_RC4_128_SHA`:        tls.TLS_ECDHE_ECDSA_WITH_RC4_128_SHA,
	`TLS_ECDHE_ECDSA_WITH_AES_128_CBC_SHA`:    tls.TLS_ECDHE_ECDSA_WITH_AES_128_CBC_SHA,
	`TLS_ECDHE_ECDSA_WITH_AES_256_CBC_SHA`:    tls.TLS_ECDHE_ECDSA_WITH_AES_256_CBC_SHA,
	`TLS_ECDHE_RSA_WITH_RC4_128_SHA`:          tls.TLS_ECDHE_RSA_WITH_RC4_128_SHA,
	`TLS_ECDHE_RSA_WITH_3DES_EDE_CBC_SHA`:     tls.TLS_ECDHE_RSA_WITH_3DES_EDE_CBC_SHA,
	`TLS_ECDHE_RSA_WITH_AES_128_CBC_SHA`:      tls.TLS_ECDHE_RSA_WITH_AES_128_CBC_SHA,
	`TLS_ECDHE_RSA_WITH_AES_256_CBC_SHA`:      tls.TLS_ECDHE_RSA_WITH_AES_256_CBC_SHA,
	`TLS_ECDHE_ECDSA_WITH_AES_128_CBC_SHA256`: tls.TLS_ECDHE_ECDSA_WITH_AES_128_CBC_SHA256,
	`TLS_ECDHE_RSA_WITH_AES_128_CBC_SHA256`:   tls.TLS_ECDHE_RSA_WITH_AES_128_CBC_SHA256,
	`TLS_ECDHE_RSA_WITH_AES_128_GCM_SHA256`:   tls.TLS_ECDHE_RSA_WITH_AES_128_GCM_SHA256,
	`TLS_ECDHE_ECDSA_WITH_AES_128_GCM_SHA256`: tls.TLS_ECDHE_ECDSA_WITH_AES_128_GCM_SHA256,
	`TLS_ECDHE_RSA_WITH_AES_256_GCM_SHA384`:   tls.TLS_ECDHE_RSA_WITH_AES_256_GCM_SHA384,
	`TLS_ECDHE_ECDSA_WITH_AES_256_GCM_SHA384`: tls.TLS_ECDHE_ECDSA_WITH_AES_256_GCM_SHA384,
	`TLS_ECDHE_RSA_WITH_CHACHA20_POLY1305`:    tls.TLS_ECDHE_RSA_WITH_CHACHA20_POLY1305,
	`TLS_ECDHE_ECDSA_WITH_CHACHA20_POLY1305`:  tls.TLS_ECDHE_ECDSA_WITH_CHACHA20_POLY1305,
}

// Certificates defines traefik certificates type
// Certs and Keys could be either a file path, or the file content itself
type Certificates []Certificate

//CreateTLSConfig creates a TLS config from Certificate structures
func (certs *Certificates) CreateTLSConfig() (*tls.Config, error) {
	config := &tls.Config{}
	config.Certificates = []tls.Certificate{}
	certsSlice := []Certificate(*certs)
	for _, v := range certsSlice {
		var err error

		certContent, err := v.CertFile.Read()
		if err != nil {
			return nil, err
		}

		keyContent, err := v.KeyFile.Read()
		if err != nil {
			return nil, err
		}

		cert, err := tls.X509KeyPair(certContent, keyContent)
		if err != nil {
			return nil, err
		}

		config.Certificates = append(config.Certificates, cert)
	}
	return config, nil
}

// String is the method to format the flag's value, part of the flag.Value interface.
// The String method's output will be used in diagnostics.
func (certs *Certificates) String() string {
	if len(*certs) == 0 {
		return ""
	}
	var result []string
	for _, certificate := range *certs {
		result = append(result, certificate.CertFile.String()+","+certificate.KeyFile.String())
	}
	return strings.Join(result, ";")
}

// Set is the method to set the flag value, part of the flag.Value interface.
// Set's argument is a string to be parsed to set the flag.
// It's a comma-separated list, so we split it.
func (certs *Certificates) Set(value string) error {
	certificates := strings.Split(value, ";")
	for _, certificate := range certificates {
		files := strings.Split(certificate, ",")
		if len(files) != 2 {
			return fmt.Errorf("bad certificates format: %s", value)
		}
		*certs = append(*certs, Certificate{
			CertFile: FileOrContent(files[0]),
			KeyFile:  FileOrContent(files[1]),
		})
	}
	return nil
}

// Type is type of the struct
func (certs *Certificates) Type() string {
	return "certificates"
}

// Certificate holds a SSL cert/key pair
// Certs and Key could be either a file path, or the file content itself
type Certificate struct {
	CertFile FileOrContent
	KeyFile  FileOrContent
}

// Retry contains request retry config
type Retry struct {
	Attempts int `description:"Number of attempts" export:"true"`
}

// HealthCheckConfig contains health check configuration parameters.
type HealthCheckConfig struct {
	Interval flaeg.Duration `description:"Default periodicity of enabled health checks" export:"true"`
}

// RespondingTimeouts contains timeout configurations for incoming requests to the Traefik instance.
type RespondingTimeouts struct {
	ReadTimeout  flaeg.Duration `description:"ReadTimeout is the maximum duration for reading the entire request, including the body. If zero, no timeout is set" export:"true"`
	WriteTimeout flaeg.Duration `description:"WriteTimeout is the maximum duration before timing out writes of the response. If zero, no timeout is set" export:"true"`
	IdleTimeout  flaeg.Duration `description:"IdleTimeout is the maximum amount duration an idle (keep-alive) connection will remain idle before closing itself. Defaults to 180 seconds. If zero, no timeout is set" export:"true"`
}

// ForwardingTimeouts contains timeout configurations for forwarding requests to the backend servers.
type ForwardingTimeouts struct {
<<<<<<< HEAD
	DialTimeout           flaeg.Duration `description:"The amount of time to wait until a connection to a backend server can be established. Defaults to 30 seconds. If zero, no timeout exists"`
	ResponseHeaderTimeout flaeg.Duration `description:"The amount of time to wait for a server's response headers after fully writing the request (including its body, if any). If zero, no timeout exists"`
}

// LifeCycle contains configurations relevant to the lifecycle (such as the
// shutdown phase) of Traefik.
type LifeCycle struct {
	RequestAcceptGraceTimeout flaeg.Duration `description:"Duration to keep accepting requests before Traefik initiates the graceful shutdown procedure"`
	GraceTimeOut              flaeg.Duration `description:"Duration to give active requests a chance to finish before Traefik stops"`
=======
	DialTimeout           flaeg.Duration `description:"The amount of time to wait until a connection to a backend server can be established. Defaults to 30 seconds. If zero, no timeout exists" export:"true"`
	ResponseHeaderTimeout flaeg.Duration `description:"The amount of time to wait for a server's response headers after fully writing the request (including its body, if any). If zero, no timeout exists" export:"true"`
>>>>>>> f8d36fda
}<|MERGE_RESOLUTION|>--- conflicted
+++ resolved
@@ -47,52 +47,14 @@
 // GlobalConfiguration holds global configuration (with providers, etc.).
 // It's populated from the traefik configuration file passed as an argument to the binary.
 type GlobalConfiguration struct {
-<<<<<<< HEAD
-	LifeCycle                 *LifeCycle              `description:"Timeouts influencing the server life cycle"`
-	GraceTimeOut              flaeg.Duration          `short:"g" description:"(Deprecated) Duration to give active requests a chance to finish before Traefik stops"` // Deprecated
-	Debug                     bool                    `short:"d" description:"Enable debug mode"`
-	CheckNewVersion           bool                    `description:"Periodically check if a new version has been released"`
-	AccessLogsFile            string                  `description:"(Deprecated) Access logs file"` // Deprecated
-	AccessLog                 *types.AccessLog        `description:"Access log settings"`
-	TraefikLogsFile           string                  `description:"(Deprecated) Traefik logs file. Stdout is used when omitted or empty"` // Deprecated
-	TraefikLog                *types.TraefikLog       `description:"Traefik log settings"`
-	LogLevel                  string                  `short:"l" description:"Log level"`
-	EntryPoints               EntryPoints             `description:"Entrypoints definition using format: --entryPoints='Name:http Address::8000 Redirect.EntryPoint:https' --entryPoints='Name:https Address::4442 TLS:tests/traefik.crt,tests/traefik.key;prod/traefik.crt,prod/traefik.key'"`
-	Cluster                   *types.Cluster          `description:"Enable clustering"`
-	Constraints               types.Constraints       `description:"Filter services by constraint, matching with service tags"`
-	ACME                      *acme.ACME              `description:"Enable ACME (Let's Encrypt): automatic SSL"`
-	DefaultEntryPoints        DefaultEntryPoints      `description:"Entrypoints to be used by frontends that do not specify any entrypoint"`
-	ProvidersThrottleDuration flaeg.Duration          `description:"Backends throttle duration: minimum duration between 2 events from providers before applying a new configuration. It avoids unnecessary reloads if multiples events are sent in a short amount of time."`
-	MaxIdleConnsPerHost       int                     `description:"If non-zero, controls the maximum idle (keep-alive) to keep per-host.  If zero, DefaultMaxIdleConnsPerHost is used"`
-	IdleTimeout               flaeg.Duration          `description:"(Deprecated) maximum amount of time an idle (keep-alive) connection will remain idle before closing itself."` // Deprecated
-	InsecureSkipVerify        bool                    `description:"Disable SSL certificate verification"`
-	RootCAs                   RootCAs                 `description:"Add cert file for self-signed certicate"`
-	Retry                     *Retry                  `description:"Enable retry sending request if network error"`
-	HealthCheck               *HealthCheckConfig      `description:"Health check parameters"`
-	RespondingTimeouts        *RespondingTimeouts     `description:"Timeouts for incoming requests to the Traefik instance"`
-	ForwardingTimeouts        *ForwardingTimeouts     `description:"Timeouts for requests forwarded to the backend servers"`
-	Docker                    *docker.Provider        `description:"Enable Docker backend with default settings"`
-	File                      *file.Provider          `description:"Enable File backend with default settings"`
-	Web                       *web.Provider           `description:"Enable Web backend with default settings"`
-	Marathon                  *marathon.Provider      `description:"Enable Marathon backend with default settings"`
-	Consul                    *consul.Provider        `description:"Enable Consul backend with default settings"`
-	ConsulCatalog             *consul.CatalogProvider `description:"Enable Consul catalog backend with default settings"`
-	Etcd                      *etcd.Provider          `description:"Enable Etcd backend with default settings"`
-	Zookeeper                 *zk.Provider            `description:"Enable Zookeeper backend with default settings"`
-	Boltdb                    *boltdb.Provider        `description:"Enable Boltdb backend with default settings"`
-	Kubernetes                *kubernetes.Provider    `description:"Enable Kubernetes backend with default settings"`
-	Mesos                     *mesos.Provider         `description:"Enable Mesos backend with default settings"`
-	Eureka                    *eureka.Provider        `description:"Enable Eureka backend with default settings"`
-	ECS                       *ecs.Provider           `description:"Enable ECS backend with default settings"`
-	Rancher                   *rancher.Provider       `description:"Enable Rancher backend with default settings"`
-	DynamoDB                  *dynamodb.Provider      `description:"Enable DynamoDB backend with default settings"`
-=======
-	GraceTimeOut              flaeg.Duration          `short:"g" description:"Duration to give active requests a chance to finish before Traefik stops" export:"true"`
+	LifeCycle                 *LifeCycle              `description:"Timeouts influencing the server life cycle" export:"true"`
+	GraceTimeOut              flaeg.Duration          `short:"g" description:"(Deprecated) Duration to give active requests a chance to finish before Traefik stops" export:"true"` // Deprecated
 	Debug                     bool                    `short:"d" description:"Enable debug mode" export:"true"`
 	CheckNewVersion           bool                    `description:"Periodically check if a new version has been released" export:"true"`
 	AccessLogsFile            string                  `description:"(Deprecated) Access logs file" export:"true"` // Deprecated
 	AccessLog                 *types.AccessLog        `description:"Access log settings" export:"true"`
-	TraefikLogsFile           string                  `description:"Traefik logs file. Stdout is used when omitted or empty" export:"true"`
+	TraefikLogsFile           string                  `description:"(Deprecated) Traefik logs file. Stdout is used when omitted or empty" export:"true"` // Deprecated
+	TraefikLog                *types.TraefikLog       `description:"Traefik log settings" export:"true"`
 	LogLevel                  string                  `short:"l" description:"Log level" export:"true"`
 	EntryPoints               EntryPoints             `description:"Entrypoints definition using format: --entryPoints='Name:http Address::8000 Redirect.EntryPoint:https' --entryPoints='Name:https Address::4442 TLS:tests/traefik.crt,tests/traefik.key;prod/traefik.crt,prod/traefik.key'" export:"true"`
 	Cluster                   *types.Cluster          `description:"Enable clustering" export:"true"`
@@ -123,7 +85,6 @@
 	ECS                       *ecs.Provider           `description:"Enable ECS backend with default settings" export:"true"`
 	Rancher                   *rancher.Provider       `description:"Enable Rancher backend with default settings" export:"true"`
 	DynamoDB                  *dynamodb.Provider      `description:"Enable DynamoDB backend with default settings" export:"true"`
->>>>>>> f8d36fda
 }
 
 // SetEffectiveConfiguration adds missing configuration parameters derived from
@@ -532,9 +493,8 @@
 
 // ForwardingTimeouts contains timeout configurations for forwarding requests to the backend servers.
 type ForwardingTimeouts struct {
-<<<<<<< HEAD
-	DialTimeout           flaeg.Duration `description:"The amount of time to wait until a connection to a backend server can be established. Defaults to 30 seconds. If zero, no timeout exists"`
-	ResponseHeaderTimeout flaeg.Duration `description:"The amount of time to wait for a server's response headers after fully writing the request (including its body, if any). If zero, no timeout exists"`
+	DialTimeout           flaeg.Duration `description:"The amount of time to wait until a connection to a backend server can be established. Defaults to 30 seconds. If zero, no timeout exists" export:"true"`
+	ResponseHeaderTimeout flaeg.Duration `description:"The amount of time to wait for a server's response headers after fully writing the request (including its body, if any). If zero, no timeout exists" export:"true"`
 }
 
 // LifeCycle contains configurations relevant to the lifecycle (such as the
@@ -542,8 +502,4 @@
 type LifeCycle struct {
 	RequestAcceptGraceTimeout flaeg.Duration `description:"Duration to keep accepting requests before Traefik initiates the graceful shutdown procedure"`
 	GraceTimeOut              flaeg.Duration `description:"Duration to give active requests a chance to finish before Traefik stops"`
-=======
-	DialTimeout           flaeg.Duration `description:"The amount of time to wait until a connection to a backend server can be established. Defaults to 30 seconds. If zero, no timeout exists" export:"true"`
-	ResponseHeaderTimeout flaeg.Duration `description:"The amount of time to wait for a server's response headers after fully writing the request (including its body, if any). If zero, no timeout exists" export:"true"`
->>>>>>> f8d36fda
 }