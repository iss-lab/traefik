---
apiVersion: apiextensions.k8s.io/v1
kind: CustomResourceDefinition
metadata:
  annotations:
    controller-gen.kubebuilder.io/version: v0.14.0
  name: traefikservices.traefik.io
spec:
  group: traefik.io
  names:
    kind: TraefikService
    listKind: TraefikServiceList
    plural: traefikservices
    singular: traefikservice
  scope: Namespaced
  versions:
  - name: v1alpha1
    schema:
      openAPIV3Schema:
<<<<<<< HEAD
        description: 'TraefikService is the CRD implementation of a Traefik Service.
          TraefikService object allows to: - Apply weight to Services on load-balancing
          - Mirror traffic on services More info: https://doc.traefik.io/traefik/v3.0/routing/providers/kubernetes-crd/#kind-traefikservice'
=======
        description: |-
          TraefikService is the CRD implementation of a Traefik Service.
          TraefikService object allows to:
          - Apply weight to Services on load-balancing
          - Mirror traffic on services
          More info: https://doc.traefik.io/traefik/v2.11/routing/providers/kubernetes-crd/#kind-traefikservice
>>>>>>> d5cb9b50
        properties:
          apiVersion:
            description: |-
              APIVersion defines the versioned schema of this representation of an object.
              Servers should convert recognized schemas to the latest internal value, and
              may reject unrecognized values.
              More info: https://git.k8s.io/community/contributors/devel/sig-architecture/api-conventions.md#resources
            type: string
          kind:
            description: |-
              Kind is a string value representing the REST resource this object represents.
              Servers may infer this from the endpoint the client submits requests to.
              Cannot be updated.
              In CamelCase.
              More info: https://git.k8s.io/community/contributors/devel/sig-architecture/api-conventions.md#types-kinds
            type: string
          metadata:
            type: object
          spec:
            description: TraefikServiceSpec defines the desired state of a TraefikService.
            properties:
              mirroring:
                description: Mirroring defines the Mirroring service configuration.
                properties:
                  kind:
                    description: Kind defines the kind of the Service.
                    enum:
                    - Service
                    - TraefikService
                    type: string
                  maxBodySize:
                    description: |-
                      MaxBodySize defines the maximum size allowed for the body of the request.
                      If the body is larger, the request is not mirrored.
                      Default value is -1, which means unlimited size.
                    format: int64
                    type: integer
                  mirrors:
                    description: Mirrors defines the list of mirrors where Traefik
                      will duplicate the traffic.
                    items:
                      description: MirrorService holds the mirror configuration.
                      properties:
                        kind:
                          description: Kind defines the kind of the Service.
                          enum:
                          - Service
                          - TraefikService
                          type: string
                        name:
                          description: |-
                            Name defines the name of the referenced Kubernetes Service or TraefikService.
                            The differentiation between the two is specified in the Kind field.
                          type: string
                        namespace:
                          description: Namespace defines the namespace of the referenced
                            Kubernetes Service or TraefikService.
                          type: string
                        nativeLB:
                          description: |-
                            NativeLB controls, when creating the load-balancer,
                            whether the LB's children are directly the pods IPs or if the only child is the Kubernetes Service clusterIP.
                            The Kubernetes Service itself does load-balance to the pods.
                            By default, NativeLB is false.
                          type: boolean
                        passHostHeader:
                          description: |-
                            PassHostHeader defines whether the client Host header is forwarded to the upstream Kubernetes Service.
                            By default, passHostHeader is true.
                          type: boolean
                        percent:
                          description: |-
                            Percent defines the part of the traffic to mirror.
                            Supported values: 0 to 100.
                          type: integer
                        port:
                          anyOf:
                          - type: integer
                          - type: string
                          description: |-
                            Port defines the port of a Kubernetes Service.
                            This can be a reference to a named port.
                          x-kubernetes-int-or-string: true
                        responseForwarding:
                          description: ResponseForwarding defines how Traefik forwards
                            the response from the upstream Kubernetes Service to the
                            client.
                          properties:
                            flushInterval:
                              description: |-
                                FlushInterval defines the interval, in milliseconds, in between flushes to the client while copying the response body.
                                A negative value means to flush immediately after each write to the client.
                                This configuration is ignored when ReverseProxy recognizes a response as a streaming response;
                                for such responses, writes are flushed to the client immediately.
                                Default: 100ms
                              type: string
                          type: object
                        scheme:
                          description: |-
                            Scheme defines the scheme to use for the request to the upstream Kubernetes Service.
                            It defaults to https when Kubernetes Service port is 443, http otherwise.
                          type: string
                        serversTransport:
                          description: |-
                            ServersTransport defines the name of ServersTransport resource to use.
                            It allows to configure the transport between Traefik and your servers.
                            Can only be used on a Kubernetes Service.
                          type: string
                        sticky:
<<<<<<< HEAD
                          description: 'Sticky defines the sticky sessions configuration.
                            More info: https://doc.traefik.io/traefik/v3.0/routing/services/#sticky-sessions'
=======
                          description: |-
                            Sticky defines the sticky sessions configuration.
                            More info: https://doc.traefik.io/traefik/v2.11/routing/services/#sticky-sessions
>>>>>>> d5cb9b50
                          properties:
                            cookie:
                              description: Cookie defines the sticky cookie configuration.
                              properties:
                                httpOnly:
                                  description: HTTPOnly defines whether the cookie
                                    can be accessed by client-side APIs, such as JavaScript.
                                  type: boolean
                                maxAge:
                                  description: MaxAge indicates the number of seconds
                                    until the cookie expires. When set to a negative
                                    number, the cookie expires immediately. When set
                                    to zero, the cookie never expires.
                                  type: integer
                                name:
                                  description: Name defines the Cookie name.
                                  type: string
                                sameSite:
                                  description: |-
                                    SameSite defines the same site policy.
                                    More info: https://developer.mozilla.org/en-US/docs/Web/HTTP/Headers/Set-Cookie/SameSite
                                  type: string
                                secure:
                                  description: Secure defines whether the cookie can
                                    only be transmitted over an encrypted connection
                                    (i.e. HTTPS).
                                  type: boolean
                              type: object
                          type: object
                        strategy:
                          description: |-
                            Strategy defines the load balancing strategy between the servers.
                            RoundRobin is the only supported value at the moment.
                          type: string
                        weight:
                          description: |-
                            Weight defines the weight and should only be specified when Name references a TraefikService object
                            (and to be precise, one that embeds a Weighted Round Robin).
                          type: integer
                      required:
                      - name
                      type: object
                    type: array
                  name:
                    description: |-
                      Name defines the name of the referenced Kubernetes Service or TraefikService.
                      The differentiation between the two is specified in the Kind field.
                    type: string
                  namespace:
                    description: Namespace defines the namespace of the referenced
                      Kubernetes Service or TraefikService.
                    type: string
                  nativeLB:
                    description: |-
                      NativeLB controls, when creating the load-balancer,
                      whether the LB's children are directly the pods IPs or if the only child is the Kubernetes Service clusterIP.
                      The Kubernetes Service itself does load-balance to the pods.
                      By default, NativeLB is false.
                    type: boolean
                  passHostHeader:
                    description: |-
                      PassHostHeader defines whether the client Host header is forwarded to the upstream Kubernetes Service.
                      By default, passHostHeader is true.
                    type: boolean
                  port:
                    anyOf:
                    - type: integer
                    - type: string
                    description: |-
                      Port defines the port of a Kubernetes Service.
                      This can be a reference to a named port.
                    x-kubernetes-int-or-string: true
                  responseForwarding:
                    description: ResponseForwarding defines how Traefik forwards the
                      response from the upstream Kubernetes Service to the client.
                    properties:
                      flushInterval:
                        description: |-
                          FlushInterval defines the interval, in milliseconds, in between flushes to the client while copying the response body.
                          A negative value means to flush immediately after each write to the client.
                          This configuration is ignored when ReverseProxy recognizes a response as a streaming response;
                          for such responses, writes are flushed to the client immediately.
                          Default: 100ms
                        type: string
                    type: object
                  scheme:
                    description: |-
                      Scheme defines the scheme to use for the request to the upstream Kubernetes Service.
                      It defaults to https when Kubernetes Service port is 443, http otherwise.
                    type: string
                  serversTransport:
                    description: |-
                      ServersTransport defines the name of ServersTransport resource to use.
                      It allows to configure the transport between Traefik and your servers.
                      Can only be used on a Kubernetes Service.
                    type: string
                  sticky:
<<<<<<< HEAD
                    description: 'Sticky defines the sticky sessions configuration.
                      More info: https://doc.traefik.io/traefik/v3.0/routing/services/#sticky-sessions'
=======
                    description: |-
                      Sticky defines the sticky sessions configuration.
                      More info: https://doc.traefik.io/traefik/v2.11/routing/services/#sticky-sessions
>>>>>>> d5cb9b50
                    properties:
                      cookie:
                        description: Cookie defines the sticky cookie configuration.
                        properties:
                          httpOnly:
                            description: HTTPOnly defines whether the cookie can be
                              accessed by client-side APIs, such as JavaScript.
                            type: boolean
                          maxAge:
                            description: MaxAge indicates the number of seconds until
                              the cookie expires. When set to a negative number, the
                              cookie expires immediately. When set to zero, the cookie
                              never expires.
                            type: integer
                          name:
                            description: Name defines the Cookie name.
                            type: string
                          sameSite:
                            description: |-
                              SameSite defines the same site policy.
                              More info: https://developer.mozilla.org/en-US/docs/Web/HTTP/Headers/Set-Cookie/SameSite
                            type: string
                          secure:
                            description: Secure defines whether the cookie can only
                              be transmitted over an encrypted connection (i.e. HTTPS).
                            type: boolean
                        type: object
                    type: object
                  strategy:
                    description: |-
                      Strategy defines the load balancing strategy between the servers.
                      RoundRobin is the only supported value at the moment.
                    type: string
                  weight:
                    description: |-
                      Weight defines the weight and should only be specified when Name references a TraefikService object
                      (and to be precise, one that embeds a Weighted Round Robin).
                    type: integer
                required:
                - name
                type: object
              weighted:
                description: Weighted defines the Weighted Round Robin configuration.
                properties:
                  services:
                    description: Services defines the list of Kubernetes Service and/or
                      TraefikService to load-balance, with weight.
                    items:
                      description: Service defines an upstream HTTP service to proxy
                        traffic to.
                      properties:
                        kind:
                          description: Kind defines the kind of the Service.
                          enum:
                          - Service
                          - TraefikService
                          type: string
                        name:
                          description: |-
                            Name defines the name of the referenced Kubernetes Service or TraefikService.
                            The differentiation between the two is specified in the Kind field.
                          type: string
                        namespace:
                          description: Namespace defines the namespace of the referenced
                            Kubernetes Service or TraefikService.
                          type: string
                        nativeLB:
                          description: |-
                            NativeLB controls, when creating the load-balancer,
                            whether the LB's children are directly the pods IPs or if the only child is the Kubernetes Service clusterIP.
                            The Kubernetes Service itself does load-balance to the pods.
                            By default, NativeLB is false.
                          type: boolean
                        passHostHeader:
                          description: |-
                            PassHostHeader defines whether the client Host header is forwarded to the upstream Kubernetes Service.
                            By default, passHostHeader is true.
                          type: boolean
                        port:
                          anyOf:
                          - type: integer
                          - type: string
                          description: |-
                            Port defines the port of a Kubernetes Service.
                            This can be a reference to a named port.
                          x-kubernetes-int-or-string: true
                        responseForwarding:
                          description: ResponseForwarding defines how Traefik forwards
                            the response from the upstream Kubernetes Service to the
                            client.
                          properties:
                            flushInterval:
                              description: |-
                                FlushInterval defines the interval, in milliseconds, in between flushes to the client while copying the response body.
                                A negative value means to flush immediately after each write to the client.
                                This configuration is ignored when ReverseProxy recognizes a response as a streaming response;
                                for such responses, writes are flushed to the client immediately.
                                Default: 100ms
                              type: string
                          type: object
                        scheme:
                          description: |-
                            Scheme defines the scheme to use for the request to the upstream Kubernetes Service.
                            It defaults to https when Kubernetes Service port is 443, http otherwise.
                          type: string
                        serversTransport:
                          description: |-
                            ServersTransport defines the name of ServersTransport resource to use.
                            It allows to configure the transport between Traefik and your servers.
                            Can only be used on a Kubernetes Service.
                          type: string
                        sticky:
<<<<<<< HEAD
                          description: 'Sticky defines the sticky sessions configuration.
                            More info: https://doc.traefik.io/traefik/v3.0/routing/services/#sticky-sessions'
=======
                          description: |-
                            Sticky defines the sticky sessions configuration.
                            More info: https://doc.traefik.io/traefik/v2.11/routing/services/#sticky-sessions
>>>>>>> d5cb9b50
                          properties:
                            cookie:
                              description: Cookie defines the sticky cookie configuration.
                              properties:
                                httpOnly:
                                  description: HTTPOnly defines whether the cookie
                                    can be accessed by client-side APIs, such as JavaScript.
                                  type: boolean
                                maxAge:
                                  description: MaxAge indicates the number of seconds
                                    until the cookie expires. When set to a negative
                                    number, the cookie expires immediately. When set
                                    to zero, the cookie never expires.
                                  type: integer
                                name:
                                  description: Name defines the Cookie name.
                                  type: string
                                sameSite:
                                  description: |-
                                    SameSite defines the same site policy.
                                    More info: https://developer.mozilla.org/en-US/docs/Web/HTTP/Headers/Set-Cookie/SameSite
                                  type: string
                                secure:
                                  description: Secure defines whether the cookie can
                                    only be transmitted over an encrypted connection
                                    (i.e. HTTPS).
                                  type: boolean
                              type: object
                          type: object
                        strategy:
                          description: |-
                            Strategy defines the load balancing strategy between the servers.
                            RoundRobin is the only supported value at the moment.
                          type: string
                        weight:
                          description: |-
                            Weight defines the weight and should only be specified when Name references a TraefikService object
                            (and to be precise, one that embeds a Weighted Round Robin).
                          type: integer
                      required:
                      - name
                      type: object
                    type: array
                  sticky:
<<<<<<< HEAD
                    description: 'Sticky defines whether sticky sessions are enabled.
                      More info: https://doc.traefik.io/traefik/v3.0/routing/providers/kubernetes-crd/#stickiness-and-load-balancing'
=======
                    description: |-
                      Sticky defines whether sticky sessions are enabled.
                      More info: https://doc.traefik.io/traefik/v2.11/routing/providers/kubernetes-crd/#stickiness-and-load-balancing
>>>>>>> d5cb9b50
                    properties:
                      cookie:
                        description: Cookie defines the sticky cookie configuration.
                        properties:
                          httpOnly:
                            description: HTTPOnly defines whether the cookie can be
                              accessed by client-side APIs, such as JavaScript.
                            type: boolean
                          maxAge:
                            description: MaxAge indicates the number of seconds until
                              the cookie expires. When set to a negative number, the
                              cookie expires immediately. When set to zero, the cookie
                              never expires.
                            type: integer
                          name:
                            description: Name defines the Cookie name.
                            type: string
                          sameSite:
                            description: |-
                              SameSite defines the same site policy.
                              More info: https://developer.mozilla.org/en-US/docs/Web/HTTP/Headers/Set-Cookie/SameSite
                            type: string
                          secure:
                            description: Secure defines whether the cookie can only
                              be transmitted over an encrypted connection (i.e. HTTPS).
                            type: boolean
                        type: object
                    type: object
                type: object
            type: object
        required:
        - metadata
        - spec
        type: object
    served: true
    storage: true<|MERGE_RESOLUTION|>--- conflicted
+++ resolved
@@ -17,18 +17,12 @@
   - name: v1alpha1
     schema:
       openAPIV3Schema:
-<<<<<<< HEAD
-        description: 'TraefikService is the CRD implementation of a Traefik Service.
-          TraefikService object allows to: - Apply weight to Services on load-balancing
-          - Mirror traffic on services More info: https://doc.traefik.io/traefik/v3.0/routing/providers/kubernetes-crd/#kind-traefikservice'
-=======
         description: |-
           TraefikService is the CRD implementation of a Traefik Service.
           TraefikService object allows to:
           - Apply weight to Services on load-balancing
           - Mirror traffic on services
-          More info: https://doc.traefik.io/traefik/v2.11/routing/providers/kubernetes-crd/#kind-traefikservice
->>>>>>> d5cb9b50
+          More info: https://doc.traefik.io/traefik/v3.0/routing/providers/kubernetes-crd/#kind-traefikservice
         properties:
           apiVersion:
             description: |-
@@ -138,14 +132,9 @@
                             Can only be used on a Kubernetes Service.
                           type: string
                         sticky:
-<<<<<<< HEAD
-                          description: 'Sticky defines the sticky sessions configuration.
-                            More info: https://doc.traefik.io/traefik/v3.0/routing/services/#sticky-sessions'
-=======
                           description: |-
                             Sticky defines the sticky sessions configuration.
-                            More info: https://doc.traefik.io/traefik/v2.11/routing/services/#sticky-sessions
->>>>>>> d5cb9b50
+                            More info: https://doc.traefik.io/traefik/v3.0/routing/services/#sticky-sessions
                           properties:
                             cookie:
                               description: Cookie defines the sticky cookie configuration.
@@ -155,10 +144,10 @@
                                     can be accessed by client-side APIs, such as JavaScript.
                                   type: boolean
                                 maxAge:
-                                  description: MaxAge indicates the number of seconds
-                                    until the cookie expires. When set to a negative
-                                    number, the cookie expires immediately. When set
-                                    to zero, the cookie never expires.
+                                  description: |-
+                                    MaxAge indicates the number of seconds until the cookie expires.
+                                    When set to a negative number, the cookie expires immediately.
+                                    When set to zero, the cookie never expires.
                                   type: integer
                                 name:
                                   description: Name defines the Cookie name.
@@ -243,14 +232,9 @@
                       Can only be used on a Kubernetes Service.
                     type: string
                   sticky:
-<<<<<<< HEAD
-                    description: 'Sticky defines the sticky sessions configuration.
-                      More info: https://doc.traefik.io/traefik/v3.0/routing/services/#sticky-sessions'
-=======
                     description: |-
                       Sticky defines the sticky sessions configuration.
-                      More info: https://doc.traefik.io/traefik/v2.11/routing/services/#sticky-sessions
->>>>>>> d5cb9b50
+                      More info: https://doc.traefik.io/traefik/v3.0/routing/services/#sticky-sessions
                     properties:
                       cookie:
                         description: Cookie defines the sticky cookie configuration.
@@ -260,10 +244,10 @@
                               accessed by client-side APIs, such as JavaScript.
                             type: boolean
                           maxAge:
-                            description: MaxAge indicates the number of seconds until
-                              the cookie expires. When set to a negative number, the
-                              cookie expires immediately. When set to zero, the cookie
-                              never expires.
+                            description: |-
+                              MaxAge indicates the number of seconds until the cookie expires.
+                              When set to a negative number, the cookie expires immediately.
+                              When set to zero, the cookie never expires.
                             type: integer
                           name:
                             description: Name defines the Cookie name.
@@ -363,14 +347,9 @@
                             Can only be used on a Kubernetes Service.
                           type: string
                         sticky:
-<<<<<<< HEAD
-                          description: 'Sticky defines the sticky sessions configuration.
-                            More info: https://doc.traefik.io/traefik/v3.0/routing/services/#sticky-sessions'
-=======
                           description: |-
                             Sticky defines the sticky sessions configuration.
-                            More info: https://doc.traefik.io/traefik/v2.11/routing/services/#sticky-sessions
->>>>>>> d5cb9b50
+                            More info: https://doc.traefik.io/traefik/v3.0/routing/services/#sticky-sessions
                           properties:
                             cookie:
                               description: Cookie defines the sticky cookie configuration.
@@ -380,10 +359,10 @@
                                     can be accessed by client-side APIs, such as JavaScript.
                                   type: boolean
                                 maxAge:
-                                  description: MaxAge indicates the number of seconds
-                                    until the cookie expires. When set to a negative
-                                    number, the cookie expires immediately. When set
-                                    to zero, the cookie never expires.
+                                  description: |-
+                                    MaxAge indicates the number of seconds until the cookie expires.
+                                    When set to a negative number, the cookie expires immediately.
+                                    When set to zero, the cookie never expires.
                                   type: integer
                                 name:
                                   description: Name defines the Cookie name.
@@ -415,14 +394,9 @@
                       type: object
                     type: array
                   sticky:
-<<<<<<< HEAD
-                    description: 'Sticky defines whether sticky sessions are enabled.
-                      More info: https://doc.traefik.io/traefik/v3.0/routing/providers/kubernetes-crd/#stickiness-and-load-balancing'
-=======
                     description: |-
                       Sticky defines whether sticky sessions are enabled.
-                      More info: https://doc.traefik.io/traefik/v2.11/routing/providers/kubernetes-crd/#stickiness-and-load-balancing
->>>>>>> d5cb9b50
+                      More info: https://doc.traefik.io/traefik/v3.0/routing/providers/kubernetes-crd/#stickiness-and-load-balancing
                     properties:
                       cookie:
                         description: Cookie defines the sticky cookie configuration.
@@ -432,10 +406,10 @@
                               accessed by client-side APIs, such as JavaScript.
                             type: boolean
                           maxAge:
-                            description: MaxAge indicates the number of seconds until
-                              the cookie expires. When set to a negative number, the
-                              cookie expires immediately. When set to zero, the cookie
-                              never expires.
+                            description: |-
+                              MaxAge indicates the number of seconds until the cookie expires.
+                              When set to a negative number, the cookie expires immediately.
+                              When set to zero, the cookie never expires.
                             type: integer
                           name:
                             description: Name defines the Cookie name.
